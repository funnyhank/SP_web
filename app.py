--- conflicted
+++ resolved
@@ -16,48 +16,6 @@
     st.error(f"Missing configuration in `st.secrets`: {e}. Please configure your Streamlit Cloud secrets.")
     st.stop()
 
-<<<<<<< HEAD
-=======
-# 因为用户列表不包含敏感信息且很少变动，我们可以直接在代码中定义
-# 如果用户较多或需要动态管理，则需要另外考虑方案
-users_conf = [
-  {"username": "admin", "password": "SR123456", "role": "admin"},
-  {"username": "user", "password": "123456SR", "role": "user"}
-]
-
-log_conf = st.secrets["logging"]
-
-# --- 配置日志记录 ---
-log_dir = log_conf.get("log_dir", "logs")
-log_file = log_conf.get("log_file", "app.log")
-
-if not os.path.exists(log_dir):
-    os.makedirs(log_dir)
-
-log_path = os.path.join(log_dir, log_file)
-
-logger = logging.getLogger(__name__)
-logger.setLevel(logging.INFO)
-file_handler = logging.FileHandler(log_path, encoding='utf-8')
-file_handler.setLevel(logging.INFO)
-formatter = logging.Formatter('%(asctime)s - %(name)s - %(levelname)s - %(message)s')
-file_handler.setFormatter(formatter)
-logger.addHandler(file_handler)
-
-# --- 创建数据库引擎 ---
-encoded_password = quote_plus(db_conf["password"])
-db_uri = (
-    f"mysql+pymysql://{db_conf['user']}:{encoded_password}@"
-    f"{db_conf['host']}:{db_conf['port']}/{db_conf['name']}?charset=utf8mb4"
-)
-try:
-    engine = create_engine(db_uri)
-    logger.info("数据库引擎创建成功。")
-except Exception as e:
-    logger.error(f"数据库连接失败：{e}")
-    st.error(f"数据库连接失败：{e}")
-    st.stop()
->>>>>>> b43f6e85
 
 # --- Logging Setup ---
 @st.cache_resource
